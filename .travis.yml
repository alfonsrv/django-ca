dist: "focal"  # https://docs.travis-ci.com/user/reference/overview/
language: python
python:  # https://devguide.python.org/#status-of-python-branches
  - "3.9"
  - "3.8"
  - "3.7"
  - "3.6"
  #- "nightly"

# Enable pip cache: https://docs.travis-ci.com/user/caching/
cache: pip
env:  # https://www.djangoproject.com/download/
<<<<<<< HEAD
  - DJANGO=3.1.5 CRYPTOGRAPHY=3.3.1
  - DJANGO=3.1.5 CRYPTOGRAPHY=3.2.1
  - DJANGO=3.1.5 CRYPTOGRAPHY=3.1
  - DJANGO=3.1.5 CRYPTOGRAPHY=3.0
  - DJANGO=3.1.5 CRYPTOGRAPHY=2.9.2
  - DJANGO=3.1.5 CRYPTOGRAPHY=2.8
  - DJANGO=3.0.11 CRYPTOGRAPHY=3.3.1
  - DJANGO=3.0.11 CRYPTOGRAPHY=3.2.1
  - DJANGO=3.0.11 CRYPTOGRAPHY=3.1
  - DJANGO=3.0.11 CRYPTOGRAPHY=3.0
  - DJANGO=3.0.11 CRYPTOGRAPHY=2.9.2
  - DJANGO=3.0.11 CRYPTOGRAPHY=2.8
  - DJANGO=2.2.17 CRYPTOGRAPHY=3.3.1
  - DJANGO=2.2.17 CRYPTOGRAPHY=3.2.1
  - DJANGO=2.2.17 CRYPTOGRAPHY=3.1
  - DJANGO=2.2.17 CRYPTOGRAPHY=3.0
  - DJANGO=2.2.17 CRYPTOGRAPHY=2.9.2
  - DJANGO=2.2.17 CRYPTOGRAPHY=2.8
=======
  global:
    - DJANGO_CA_SECRET_KEY=dummy
  jobs:
    - DJANGO=3.1.5 CRYPTOGRAPHY=3.3.1
    - DJANGO=3.1.5 CRYPTOGRAPHY=3.2.1
    - DJANGO=3.1.5 CRYPTOGRAPHY=3.1
    - DJANGO=3.1.5 CRYPTOGRAPHY=3.0
    - DJANGO=2.2.17 CRYPTOGRAPHY=3.3.1
    - DJANGO=2.2.17 CRYPTOGRAPHY=3.2.1
    - DJANGO=2.2.17 CRYPTOGRAPHY=3.1
    - DJANGO=2.2.17 CRYPTOGRAPHY=3.0
>>>>>>> acea6002
install:
  # Build/test dependencies
  - pip install -U pip setuptools wheel
  - pip install Django==$DJANGO cryptography==$CRYPTOGRAPHY
stages:
  - "Code Quality"
  - test
jobs:
  include:
    #- stage: test
    #  name: "Run test suite"
    - stage: "Code Quality"
      name: "Run isort and flake8"
      script:
        - pip install -r requirements/requirements-core.txt
        - pip install -r requirements/requirements-libs.txt
        - pip install -r requirements/requirements-lint.txt
        - ./dev.py code-quality
    - name: "Run pylint"
      script:
        # pylint requires libs to be installed for import tests
        - pip install -r requirements/requirements-core.txt
        - pip install -r requirements/requirements-libs.txt
        - pip install -r requirements/requirements-test.txt
        - pip install -r requirements/requirements-lint.txt
        - pylint --disable=fixme ca/django_ca/
    - name: "Generate documentation"
      script:
        # We need core/libs as conf.py has to call django.setup()
        - pip install -r requirements/requirements-core.txt
        - pip install -r requirements/requirements-libs.txt
        - pip install -r requirements/requirements-docs.txt
        - make -C docs html-check
    - name: "Initialize demo"
      script:
        # test libs are required for recreating fixtures
        - pip install -r requirements/requirements-core.txt termcolor
        - pip install -r requirements/requirements-libs.txt
        - pip install -r requirements/requirements-test.txt
        - python dev.py init-demo

script:
  - pip install -r requirements/requirements-core.txt
  - pip install -r requirements/requirements-libs.txt
  - pip install -r requirements/requirements-test.txt
  # download selenium driver
  - mkdir -p contrib/selenium
  - wget https://github.com/mozilla/geckodriver/releases/download/v0.26.0/geckodriver-v0.26.0-linux64.tar.gz
  - tar xf geckodriver-v0.26.0-linux64.tar.gz -C contrib/selenium
  - python dev.py coverage --format=text
  - python setup.py install<|MERGE_RESOLUTION|>--- conflicted
+++ resolved
@@ -10,26 +10,6 @@
 # Enable pip cache: https://docs.travis-ci.com/user/caching/
 cache: pip
 env:  # https://www.djangoproject.com/download/
-<<<<<<< HEAD
-  - DJANGO=3.1.5 CRYPTOGRAPHY=3.3.1
-  - DJANGO=3.1.5 CRYPTOGRAPHY=3.2.1
-  - DJANGO=3.1.5 CRYPTOGRAPHY=3.1
-  - DJANGO=3.1.5 CRYPTOGRAPHY=3.0
-  - DJANGO=3.1.5 CRYPTOGRAPHY=2.9.2
-  - DJANGO=3.1.5 CRYPTOGRAPHY=2.8
-  - DJANGO=3.0.11 CRYPTOGRAPHY=3.3.1
-  - DJANGO=3.0.11 CRYPTOGRAPHY=3.2.1
-  - DJANGO=3.0.11 CRYPTOGRAPHY=3.1
-  - DJANGO=3.0.11 CRYPTOGRAPHY=3.0
-  - DJANGO=3.0.11 CRYPTOGRAPHY=2.9.2
-  - DJANGO=3.0.11 CRYPTOGRAPHY=2.8
-  - DJANGO=2.2.17 CRYPTOGRAPHY=3.3.1
-  - DJANGO=2.2.17 CRYPTOGRAPHY=3.2.1
-  - DJANGO=2.2.17 CRYPTOGRAPHY=3.1
-  - DJANGO=2.2.17 CRYPTOGRAPHY=3.0
-  - DJANGO=2.2.17 CRYPTOGRAPHY=2.9.2
-  - DJANGO=2.2.17 CRYPTOGRAPHY=2.8
-=======
   global:
     - DJANGO_CA_SECRET_KEY=dummy
   jobs:
@@ -41,7 +21,6 @@
     - DJANGO=2.2.17 CRYPTOGRAPHY=3.2.1
     - DJANGO=2.2.17 CRYPTOGRAPHY=3.1
     - DJANGO=2.2.17 CRYPTOGRAPHY=3.0
->>>>>>> acea6002
 install:
   # Build/test dependencies
   - pip install -U pip setuptools wheel
