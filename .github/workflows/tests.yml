--- conflicted
+++ resolved
@@ -11,21 +11,11 @@
 
     strategy:
       matrix:
-<<<<<<< HEAD
         os: [ ubuntu-latest ]
         python-version: [ "3.7", "3.8", "3.9", "3.10" ]
         django-version: [ "2.2.25", "3.2.10", "4.0" ]
-        cryptography-version: [ "3.3.2", "3.4.7", "35.0.0", "36.0.0" ]
-        exclude:
-=======
-        os: [ ubuntu-latest ] # , macos-latest, windows-latest ]
-        python-version: [ "3.6", "3.7", "3.8", "3.9", "3.10" ]
-        django-version: [ "2.2.25", "3.1.14", "3.2.10", "4.0" ]
         cryptography-version: [ "3.3.2", "3.4.7", "35.0.0", "36.0.1" ]
         exclude:
-            - python-version: "3.6"
-              django-version: "4.0"
->>>>>>> 9234639a
             - python-version: "3.7"
               django-version: "4.0"
 
